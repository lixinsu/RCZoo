
## Introduction
The RCZoo project is a toolkit for reading comprehension model. It contains the [PyTorch](https://pytorch.org/) reimplement of multiple reading comprehension model.  
All the models are trained and tested on the SQuAD v1.1 dataset, and reach the performance in origin papers.  

## Dependencies
python 3.5  
Pytorch 0.4  
tqdm  


## performance

`new: We replace the orgin GloVE vector with ELMo embeddings. It bring a performance gain about 3 points in EM. The code is now in feature/elmo branch`  
We train each model on train set for 40 epoch, and report the best performance on dev set.  

<<<<<<< HEAD
Model | Exact Match | F1  
---- | --- | ---  
Rnet | 69.25 | 78.97 
BiDAF | 70.47 | 79.90 
documentqa | 71.47 | 80.84 
DrQA | 68.39 | 77.90 
QAnet | ... | ... 
SLQA | 67.09 | 76.67  
FusionNet | 68.27 | 77.79  
SimpleQA | ... | ...  
=======
Model | Exact Match | F1 | EM(+ELMo) | F1(+ELMo)
---- | --- | --- | --- | --- 
Rnet | 69.25 | 78.97 |
BiDAF | 70.47 | 79.90 | 73.04 | 81.48
documentqa | 71.47 | 80.84 | 
DrQA | 68.39 | 77.90 |
QAnet | ... | ... |
SLQA | 67.09 | 76.67 | 
FusionNet | 68.27 | 77.79 |  

>>>>>>> da04ba36

## Current progress
### [Rnet](https://www.microsoft.com/en-us/research/wp-content/uploads/2017/05/r-net.pdf)
- [x] training
- [x] performance
- [ ] predicting scripts  
`some different in the Dropout Layer`
### [BiDAF](https://arxiv.org/abs/1611.01603)
- [x] training
- [x] performance
- [x] predicting scripts  
- [x] +ELMo
`The bi-attention in BiDAF does not work fin, and I introduce the co-attention in DCN paper. The final results is better than that in origin paper`
### [documentqa](https://arxiv.org/abs/1710.10723)
- [x] training
- [x] performance
- [ ] predicting scripts
### [DrQA](https://arxiv.org/abs/1704.00051)
`borrow from origin code`
- [x] training
- [x] performance
- [ ] predicting scripts
### [QAnet](https://arxiv.org/abs/1804.09541)
- [x] training
- [ ] performance
- [ ] predicting scripts
### [SLQA](http://aclweb.org/anthology/P18-1158)
- [x] training
- [ ] performance
- [ ] predicting scripts   
`no elmo contextualized embedding`
### [FusionNet](https://openreview.net/forum?id=BJIgi_eCZ&noteId=BJIgi_eCZ)
- [x] training
- [ ] performance
- [ ] predicting scripts   
`no CoVe embedding`
## Usage
 - run `sh download.sh` to download the dataset and the glove embeddings. 
<<<<<<< HEAD
 - run `sh runs/train_xxx.sh` to start the train process. Dring the train process, model will be evaluated on dev set each epoch.
=======
 - run `sh runs/train_xxx.sh` to start the train process. (Check the xxx.sh scripts before run, as the preprocessing only need to be executed once)
>>>>>>> da04ba36
 
 ## acknowledgement
  some code are borrowed from [DrQA](https://github.com/facebookresearch/DrQA.git), a cool project about reading comprehension.  
 
TODO:  
 - Recognizing unanswerable question for SQuAD, add new type of loss function to accommodate unanswerable question  
 - Processing multiple passage reading comprehension. Related datasets include [TriviaQA](http://nlp.cs.washington.edu/triviaqa/), [SearchQA](https://arxiv.org/abs/1704.05179), [QuasarT](https://arxiv.org/abs/1707.03904)
<|MERGE_RESOLUTION|>--- conflicted
+++ resolved
@@ -3,6 +3,12 @@
 The RCZoo project is a toolkit for reading comprehension model. It contains the [PyTorch](https://pytorch.org/) reimplement of multiple reading comprehension model.  
 All the models are trained and tested on the SQuAD v1.1 dataset, and reach the performance in origin papers.  
 
+## Usage
+ - run `sh download.sh` to download the dataset and the glove embeddings. 
+
+ - run `sh runs/train_squad.sh [bidaf|drqa|slqa|fusionnet|docqa]` to start the train process. (Check the xxx.sh scripts before run, as the preprocessing only need to be executed once)
+
+ 
 ## Dependencies
 python 3.5  
 Pytorch 0.4  
@@ -14,18 +20,7 @@
 `new: We replace the orgin GloVE vector with ELMo embeddings. It bring a performance gain about 3 points in EM. The code is now in feature/elmo branch`  
 We train each model on train set for 40 epoch, and report the best performance on dev set.  
 
-<<<<<<< HEAD
-Model | Exact Match | F1  
----- | --- | ---  
-Rnet | 69.25 | 78.97 
-BiDAF | 70.47 | 79.90 
-documentqa | 71.47 | 80.84 
-DrQA | 68.39 | 77.90 
-QAnet | ... | ... 
-SLQA | 67.09 | 76.67  
-FusionNet | 68.27 | 77.79  
-SimpleQA | ... | ...  
-=======
+
 Model | Exact Match | F1 | EM(+ELMo) | F1(+ELMo)
 ---- | --- | --- | --- | --- 
 Rnet | 69.25 | 78.97 |
@@ -35,8 +30,6 @@
 QAnet | ... | ... |
 SLQA | 67.09 | 76.67 | 
 FusionNet | 68.27 | 77.79 |  
-
->>>>>>> da04ba36
 
 ## Current progress
 ### [Rnet](https://www.microsoft.com/en-us/research/wp-content/uploads/2017/05/r-net.pdf)
@@ -73,14 +66,7 @@
 - [ ] performance
 - [ ] predicting scripts   
 `no CoVe embedding`
-## Usage
- - run `sh download.sh` to download the dataset and the glove embeddings. 
-<<<<<<< HEAD
- - run `sh runs/train_xxx.sh` to start the train process. Dring the train process, model will be evaluated on dev set each epoch.
-=======
- - run `sh runs/train_xxx.sh` to start the train process. (Check the xxx.sh scripts before run, as the preprocessing only need to be executed once)
->>>>>>> da04ba36
- 
+
  ## acknowledgement
   some code are borrowed from [DrQA](https://github.com/facebookresearch/DrQA.git), a cool project about reading comprehension.  
  
